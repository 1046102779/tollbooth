package tollbooth

import (
	"net/http"
	"net/http/httptest"
	"strings"
	"testing"
	"time"

	"github.com/didip/tollbooth/limiter"
)

func TestLimitByKeys(t *testing.T) {
	lmt := NewLimiter(1, nil) // Only 1 request per second is allowed.

	httperror := LimitByKeys(lmt, []string{"127.0.0.1", "/"})
	if httperror != nil {
		t.Errorf("First time count should not return error. Error: %v", httperror.Error())
	}

	httperror = LimitByKeys(lmt, []string{"127.0.0.1", "/"})
	if httperror == nil {
		t.Errorf("Second time count should return error because it exceeds 1 request per second.")
	}

	<-time.After(1 * time.Second)
	httperror = LimitByKeys(lmt, []string{"127.0.0.1", "/"})
	if httperror != nil {
		t.Errorf("Third time count should not return error because the 1 second window has passed.")
	}
}

func TestDefaultBuildKeys(t *testing.T) {
	lmt := NewLimiter(1, nil)
	lmt.SetIPLookups([]string{"X-Forwarded-For", "X-Real-IP", "RemoteAddr"})

	request, err := http.NewRequest("GET", "/", strings.NewReader("Hello, world!"))
	if err != nil {
		t.Errorf("Unable to create new HTTP request. Error: %v", err)
	}

	request.Header.Set("X-Real-IP", "2601:7:1c82:4097:59a0:a80b:2841:b8c8")

	sliceKeys := BuildKeys(lmt, request)
	if len(sliceKeys) == 0 {
		t.Fatal("Length of sliceKeys should never be empty.")
	}

	for _, keys := range sliceKeys {
		for i, keyChunk := range keys {
			if i == 0 && keyChunk != request.Header.Get("X-Real-IP") {
				t.Errorf("The first chunk should be remote IP. KeyChunk: %v", keyChunk)
			}
			if i == 1 && keyChunk != request.URL.Path {
				t.Errorf("The second chunk should be request path. KeyChunk: %v", keyChunk)
			}
		}
	}
}

func TestBasicAuthBuildKeys(t *testing.T) {
	lmt := NewLimiter(1, nil)
	lmt.SetIPLookups([]string{"X-Forwarded-For", "X-Real-IP", "RemoteAddr"})
	lmt.SetBasicAuthUsers([]string{"bro"})

	request, err := http.NewRequest("GET", "/", strings.NewReader("Hello, world!"))
	if err != nil {
		t.Errorf("Unable to create new HTTP request. Error: %v", err)
	}

	request.Header.Set("X-Real-IP", "2601:7:1c82:4097:59a0:a80b:2841:b8c8")

	request.SetBasicAuth("bro", "tato")

	sliceKeys := BuildKeys(lmt, request)
	if len(sliceKeys) == 0 {
		t.Fatal("Length of sliceKeys should never be empty.")
	}

	for _, keys := range BuildKeys(lmt, request) {
		if len(keys) != 3 {
			t.Error("Keys should be made of 3 parts.")
		}
		for i, keyChunk := range keys {
			if i == 0 && keyChunk != request.Header.Get("X-Real-IP") {
				t.Errorf("The (%v) chunk should be remote IP. KeyChunk: %v", i+1, keyChunk)
			}
			if i == 1 && keyChunk != request.URL.Path {
				t.Errorf("The (%v) chunk should be request path. KeyChunk: %v", i+1, keyChunk)
			}
			if i == 2 && keyChunk != "bro" {
				t.Errorf("The (%v) chunk should be request username. KeyChunk: %v", i+1, keyChunk)
			}
		}
	}
}

func TestCustomHeadersBuildKeys(t *testing.T) {
	lmt := NewLimiter(1, nil)
	lmt.SetIPLookups([]string{"X-Forwarded-For", "X-Real-IP", "RemoteAddr"})
	lmt.SetHeader("X-Auth-Token", []string{"totally-top-secret", "another-secret"})

	request, err := http.NewRequest("GET", "/", strings.NewReader("Hello, world!"))
	if err != nil {
		t.Errorf("Unable to create new HTTP request. Error: %v", err)
	}

	request.Header.Set("X-Real-IP", "2601:7:1c82:4097:59a0:a80b:2841:b8c8")
	request.Header.Set("X-Auth-Token", "totally-top-secret")

	sliceKeys := BuildKeys(lmt, request)
	if len(sliceKeys) == 0 {
		t.Fatal("Length of sliceKeys should never be empty.")
	}

	for _, keys := range sliceKeys {
		if len(keys) != 4 {
			t.Errorf("Keys should be made of 4 parts. Keys: %v", keys)
		}
		for i, keyChunk := range keys {
			if i == 0 && keyChunk != request.Header.Get("X-Real-IP") {
				t.Errorf("The (%v) chunk should be remote IP. KeyChunk: %v", i+1, keyChunk)
			}
			if i == 1 && keyChunk != request.URL.Path {
				t.Errorf("The (%v) chunk should be request path. KeyChunk: %v", i+1, keyChunk)
			}
			if i == 2 && keyChunk != "X-Auth-Token" {
				t.Errorf("The (%v) chunk should be request header. KeyChunk: %v", i+1, keyChunk)
			}
			if i == 3 && (keyChunk != "totally-top-secret" && keyChunk != "another-secret") {
				t.Errorf("The (%v) chunk should be request header value. KeyChunk: %v", i+1, keyChunk)
			}
		}
	}
}

func TestRequestMethodBuildKeys(t *testing.T) {
	lmt := NewLimiter(1, nil)
	lmt.SetIPLookups([]string{"X-Forwarded-For", "X-Real-IP", "RemoteAddr"})
	lmt.SetMethods([]string{"GET"})
	lmt.SetIPLookups([]string{"X-Forwarded-For", "X-Real-IP", "RemoteAddr"})

	request, err := http.NewRequest("GET", "/", strings.NewReader("Hello, world!"))
	if err != nil {
		t.Errorf("Unable to create new HTTP request. Error: %v", err)
	}

	request.Header.Set("X-Real-IP", "2601:7:1c82:4097:59a0:a80b:2841:b8c8")

<<<<<<< HEAD
	allKeys := BuildKeys(lmt, request)

	if len(allKeys) != 1 {
		t.Errorf("There should be exactly one key. AllKeys: %v", allKeys)
	}

	for _, keys := range allKeys {
=======
	sliceKeys := BuildKeys(lmt, request)
	if len(sliceKeys) == 0 {
		t.Fatal("Length of sliceKeys should never be empty.")
	}

	for _, keys := range sliceKeys {
>>>>>>> 050279fe
		if len(keys) != 3 {
			t.Errorf("Keys should be made of 3 parts. Keys: %v", keys)
		}
		for i, keyChunk := range keys {
			if i == 0 && keyChunk != request.Header.Get("X-Real-IP") {
				t.Errorf("The (%v) chunk should be remote IP. KeyChunk: %v", i+1, keyChunk)
			}
			if i == 1 && keyChunk != request.URL.Path {
				t.Errorf("The (%v) chunk should be request path. KeyChunk: %v", i+1, keyChunk)
			}
			if i == 2 && keyChunk != "GET" {
				t.Errorf("The (%v) chunk should be request method. KeyChunk: %v", i+1, keyChunk)
			}
		}
	}
}

func TestRequestMethodAndCustomHeadersBuildKeys(t *testing.T) {
	lmt := NewLimiter(1, nil)
	lmt.SetIPLookups([]string{"X-Forwarded-For", "X-Real-IP", "RemoteAddr"})
	lmt.SetMethods([]string{"GET"})
	lmt.SetHeader("X-Auth-Token", []string{"totally-top-secret", "another-secret"})

	request, err := http.NewRequest("GET", "/", strings.NewReader("Hello, world!"))
	if err != nil {
		t.Errorf("Unable to create new HTTP request. Error: %v", err)
	}

	request.Header.Set("X-Real-IP", "2601:7:1c82:4097:59a0:a80b:2841:b8c8")
	request.Header.Set("X-Auth-Token", "totally-top-secret")

	sliceKeys := BuildKeys(lmt, request)
	if len(sliceKeys) == 0 {
		t.Fatal("Length of sliceKeys should never be empty.")
	}

	for _, keys := range sliceKeys {
		if len(keys) != 5 {
			t.Errorf("Keys should be made of 4 parts. Keys: %v", keys)
		}
		for i, keyChunk := range keys {
			if i == 0 && keyChunk != request.Header.Get("X-Real-IP") {
				t.Errorf("The (%v) chunk should be remote IP. KeyChunk: %v", i+1, keyChunk)
			}
			if i == 1 && keyChunk != request.URL.Path {
				t.Errorf("The (%v) chunk should be request path. KeyChunk: %v", i+1, keyChunk)
			}
			if i == 2 && keyChunk != "GET" {
				t.Errorf("The (%v) chunk should be request method. KeyChunk: %v", i+1, keyChunk)
			}
			if i == 3 && keyChunk != "X-Auth-Token" {
				t.Errorf("The (%v) chunk should be request header. KeyChunk: %v", i+1, keyChunk)
			}
			if i == 4 && (keyChunk != "totally-top-secret" && keyChunk != "another-secret") {
				t.Errorf("The (%v) chunk should be request path. KeyChunk: %v", i+1, keyChunk)
			}
		}
	}
}

func TestRequestMethodAndBasicAuthUsersBuildKeys(t *testing.T) {
	lmt := NewLimiter(1, nil)
	lmt.SetIPLookups([]string{"X-Forwarded-For", "X-Real-IP", "RemoteAddr"})
	lmt.SetMethods([]string{"GET"})
	lmt.SetBasicAuthUsers([]string{"bro"})

	request, err := http.NewRequest("GET", "/", strings.NewReader("Hello, world!"))
	if err != nil {
		t.Errorf("Unable to create new HTTP request. Error: %v", err)
	}

	request.Header.Set("X-Real-IP", "2601:7:1c82:4097:59a0:a80b:2841:b8c8")
	request.SetBasicAuth("bro", "tato")

	sliceKeys := BuildKeys(lmt, request)
	if len(sliceKeys) == 0 {
		t.Fatal("Length of sliceKeys should never be empty.")
	}

	for _, keys := range sliceKeys {
		if len(keys) != 4 {
			t.Errorf("Keys should be made of 4 parts. Keys: %v", keys)
		}
		for i, keyChunk := range keys {
			if i == 0 && keyChunk != request.Header.Get("X-Real-IP") {
				t.Errorf("The (%v) chunk should be remote IP. KeyChunk: %v", i+1, keyChunk)
			}
			if i == 1 && keyChunk != request.URL.Path {
				t.Errorf("The (%v) chunk should be request path. KeyChunk: %v", i+1, keyChunk)
			}
			if i == 2 && keyChunk != "GET" {
				t.Errorf("The (%v) chunk should be request method. KeyChunk: %v", i+1, keyChunk)
			}
			if i == 3 && keyChunk != "bro" {
				t.Errorf("The (%v) chunk should be basic auth user. KeyChunk: %v", i+1, keyChunk)
			}
		}
	}
}

func TestRequestMethodCustomHeadersAndBasicAuthUsersBuildKeys(t *testing.T) {
	lmt := NewLimiter(1, nil)
	lmt.SetIPLookups([]string{"X-Forwarded-For", "X-Real-IP", "RemoteAddr"})
	lmt.SetMethods([]string{"GET"})
	lmt.SetHeader("X-Auth-Token", []string{"totally-top-secret", "another-secret"})
	lmt.SetBasicAuthUsers([]string{"bro"})

	request, err := http.NewRequest("GET", "/", strings.NewReader("Hello, world!"))
	if err != nil {
		t.Errorf("Unable to create new HTTP request. Error: %v", err)
	}

	request.Header.Set("X-Real-IP", "2601:7:1c82:4097:59a0:a80b:2841:b8c8")
	request.Header.Set("X-Auth-Token", "totally-top-secret")
	request.SetBasicAuth("bro", "tato")

	sliceKeys := BuildKeys(lmt, request)
	if len(sliceKeys) == 0 {
		t.Fatal("Length of sliceKeys should never be empty.")
	}

	for _, keys := range sliceKeys {
		if len(keys) != 6 {
			t.Errorf("Keys should be made of 4 parts. Keys: %v", keys)
		}
		for i, keyChunk := range keys {
			if i == 0 && keyChunk != request.Header.Get("X-Real-IP") {
				t.Errorf("The (%v) chunk should be remote IP. KeyChunk: %v", i+1, keyChunk)
			}
			if i == 1 && keyChunk != request.URL.Path {
				t.Errorf("The (%v) chunk should be request path. KeyChunk: %v", i+1, keyChunk)
			}
			if i == 2 && keyChunk != "GET" {
				t.Errorf("The (%v) chunk should be request method. KeyChunk: %v", i+1, keyChunk)
			}
			if i == 3 && keyChunk != "X-Auth-Token" {
				t.Errorf("The (%v) chunk should be request header. KeyChunk: %v", i+1, keyChunk)
			}
			if i == 4 && (keyChunk != "totally-top-secret" && keyChunk != "another-secret") {
				t.Errorf("The (%v) chunk should be request path. KeyChunk: %v", i+1, keyChunk)
			}
			if i == 5 && keyChunk != "bro" {
				t.Errorf("The (%v) chunk should be basic auth user. KeyChunk: %v", i+1, keyChunk)
			}
		}
	}

}

func TestLimitHandler(t *testing.T) {
	lmt := limiter.New(nil).SetMax(1).SetBurst(1)
	lmt.SetIPLookups([]string{"X-Real-IP", "RemoteAddr", "X-Forwarded-For"})
	lmt.SetMethods([]string{"POST"})

	counter := 0
	lmt.SetOnLimitReached(func(w http.ResponseWriter, r *http.Request) { counter++ })

	handler := LimitHandler(lmt, http.HandlerFunc(func(w http.ResponseWriter, r *http.Request) {
		w.Write([]byte(`hello world`))
	}))

	req, err := http.NewRequest("POST", "/doesntmatter", nil)
	if err != nil {
		t.Fatal(err)
	}

	req.Header.Set("X-Real-IP", "2601:7:1c82:4097:59a0:a80b:2841:b8c8")

	rr := httptest.NewRecorder()
	handler.ServeHTTP(rr, req)
	//Should not be limited
	if status := rr.Code; status != http.StatusOK {
		t.Errorf("handler returned wrong status code: got %v want %v", status, http.StatusOK)
	}

	ch := make(chan int)
	go func() {
		rr := httptest.NewRecorder()
		handler.ServeHTTP(rr, req)
		// Should be limited
		if status := rr.Code; status != http.StatusTooManyRequests {
			t.Errorf("handler returned wrong status code: got %v want %v", status, http.StatusTooManyRequests)
		}
		// OnLimitReached should be called
		if counter != 1 {
			t.Errorf("onLimitReached was not called")
		}
		close(ch)
	}()
	<-ch // Block until go func is done.
}<|MERGE_RESOLUTION|>--- conflicted
+++ resolved
@@ -138,31 +138,20 @@
 	lmt := NewLimiter(1, nil)
 	lmt.SetIPLookups([]string{"X-Forwarded-For", "X-Real-IP", "RemoteAddr"})
 	lmt.SetMethods([]string{"GET"})
-	lmt.SetIPLookups([]string{"X-Forwarded-For", "X-Real-IP", "RemoteAddr"})
-
-	request, err := http.NewRequest("GET", "/", strings.NewReader("Hello, world!"))
-	if err != nil {
-		t.Errorf("Unable to create new HTTP request. Error: %v", err)
-	}
-
-	request.Header.Set("X-Real-IP", "2601:7:1c82:4097:59a0:a80b:2841:b8c8")
-
-<<<<<<< HEAD
-	allKeys := BuildKeys(lmt, request)
-
-	if len(allKeys) != 1 {
-		t.Errorf("There should be exactly one key. AllKeys: %v", allKeys)
-	}
-
-	for _, keys := range allKeys {
-=======
-	sliceKeys := BuildKeys(lmt, request)
-	if len(sliceKeys) == 0 {
-		t.Fatal("Length of sliceKeys should never be empty.")
-	}
-
-	for _, keys := range sliceKeys {
->>>>>>> 050279fe
+
+	request, err := http.NewRequest("GET", "/", strings.NewReader("Hello, world!"))
+	if err != nil {
+		t.Errorf("Unable to create new HTTP request. Error: %v", err)
+	}
+
+	request.Header.Set("X-Real-IP", "2601:7:1c82:4097:59a0:a80b:2841:b8c8")
+
+	sliceKeys := BuildKeys(lmt, request)
+	if len(sliceKeys) == 0 {
+		t.Fatal("Length of sliceKeys should never be empty.")
+	}
+
+	for _, keys := range sliceKeys {
 		if len(keys) != 3 {
 			t.Errorf("Keys should be made of 3 parts. Keys: %v", keys)
 		}
